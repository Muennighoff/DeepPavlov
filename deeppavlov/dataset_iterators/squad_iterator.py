--- conflicted
+++ resolved
@@ -49,12 +49,6 @@
                         q = qa['question']
                         ans_text = []
                         ans_start = []
-<<<<<<< HEAD
-                        for answer in qa['answers']:
-                            ans_text.append(answer['text'])
-                            ans_start.append(answer['answer_start'])
-                        cqas.append(((context, q), (ans_text, ans_start)))
-=======
                         if len(qa['answers']) == 0:
                             # squad 2.0 has questions without an answer
                             cqas.append(((context, q), ([''], [-1])))
@@ -63,7 +57,6 @@
                                 ans_text.append(answer['text'])
                                 ans_start.append(answer['answer_start'])
                             cqas.append(((context, q), (ans_text, ans_start)))
->>>>>>> b73b1aa3
         return cqas
 
 
@@ -118,9 +111,6 @@
                                 new_context = new_context.strip()
                                 if new_context != '':
                                     cqas.append(((new_context, q), (ans_text, ans_start)))
-<<<<<<< HEAD
-        return cqas
-=======
         return cqas
 
 
@@ -128,5 +118,4 @@
 class SquadIterator(DataLearningIterator):
     def split(self, *args, **kwargs):
         for dt in ['train', 'valid', 'test']:
-            setattr(self, dt, getattr(self, dt))
->>>>>>> b73b1aa3
+            setattr(self, dt, getattr(self, dt))