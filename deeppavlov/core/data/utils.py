"""
Copyright 2017 Neural Networks and Deep Learning lab, MIPT

Licensed under the Apache License, Version 2.0 (the "License");
you may not use this file except in compliance with the License.
You may obtain a copy of the License at

    http://www.apache.org/licenses/LICENSE-2.0

Unless required by applicable law or agreed to in writing, software
distributed under the License is distributed on an "AS IS" BASIS,
WITHOUT WARRANTIES OR CONDITIONS OF ANY KIND, either express or implied.
See the License for the specific language governing permissions and
limitations under the License.
"""
import gzip
import os
import re
import secrets
import shutil
import tarfile
import zipfile
from hashlib import md5
from itertools import chain
from pathlib import Path
from typing import List, Union, Iterable, Optional
from urllib.parse import urlparse

import numpy as np
import requests
from tqdm import tqdm

from deeppavlov.core.common.log import get_logger

log = get_logger(__name__)

_MARK_DONE = '.done'

tqdm.monitor_interval = 0


def get_download_token():
    token_file = Path.home() / '.deeppavlov' / 'token'
    if not token_file.exists():
        if token_file.parent.is_file():
            token_file.parent.unlink()
        token_file.parent.mkdir(parents=True, exist_ok=True)
        token_file.write_text(secrets.token_urlsafe(32), encoding='utf8')

    return token_file.read_text(encoding='utf8').strip()


def simple_download(url: str, destination: [Path, str]):
    CHUNK = 32 * 1024

    destination = Path(destination)
    destination.parent.mkdir(parents=True, exist_ok=True)

    headers = {'dp-token': get_download_token()}
    r = requests.get(url, stream=True, headers=headers)
    total_length = int(r.headers.get('content-length', 0))

    log.info('Downloading from {} to {}'.format(url, destination))
    with destination.open('wb') as f, tqdm(total=total_length, unit='B', unit_scale=True) as pbar:
        done = False
        downloaded = 0
        while not done:
            for chunk in r.iter_content(chunk_size=CHUNK):
                if chunk:  # filter out keep-alive new chunks
                    downloaded += len(chunk)
                    pbar.update(len(chunk))
                    f.write(chunk)
            if downloaded < total_length:
                log.warn(f'Download stopped abruptly, trying to resume from {downloaded} to reach {total_length}')
                headers['Range'] = f'bytes={downloaded}-'
                r = requests.get(url, headers=headers, stream=True)
                if total_length - downloaded != int(r.headers['content-length']):
                    raise RuntimeError('It looks like the server does not support resuming downloads')
            else:
                done = True


def download(dest_file_path: [List[Union[str, Path]]], source_url: str, force_download=True):
    """Download a file from URL to one or several target locations

    Args:
        dest_file_path: path or list of paths to the file destination files (including file name)
        source_url: the source URL
        force_download: download file if it already exists, or not

    """

    if isinstance(dest_file_path, list):
        dest_file_paths = [Path(path) for path in dest_file_path]
    else:
        dest_file_paths = [Path(dest_file_path).absolute()]

    if not force_download:
        to_check = list(dest_file_paths)
        dest_file_paths = []
        for p in to_check:
            if p.exists():
                log.info(f'File already exists in {p}')
            else:
                dest_file_paths.append(p)

    if dest_file_paths:
        cache_dir = os.getenv('DP_CACHE_DIR')
        cached_exists = False
        if cache_dir:
            first_dest_path = Path(cache_dir) / md5(source_url.encode('utf8')).hexdigest()[:15]
            cached_exists = first_dest_path.exists()
        else:
            first_dest_path = dest_file_paths.pop()

        if not cached_exists:
            first_dest_path.parent.mkdir(parents=True, exist_ok=True)

            simple_download(source_url, first_dest_path)
        else:
            log.info(f'Found cached {source_url} in {first_dest_path}')

        for dest_path in dest_file_paths:
            dest_path.parent.mkdir(parents=True, exist_ok=True)
            shutil.copy(str(first_dest_path), str(dest_path))


def untar(file_path, extract_folder=None):
    """Simple tar archive extractor

    Args:
        file_path: path to the tar file to be extracted
        extract_folder: folder to which the files will be extracted

    """
    file_path = Path(file_path)
    if extract_folder is None:
        extract_folder = file_path.parent
    extract_folder = Path(extract_folder)
    tar = tarfile.open(file_path)
    tar.extractall(extract_folder)
    tar.close()


def ungzip(file_path, extract_path: Path = None):
    """Simple .gz archive extractor

        Args:
            file_path: path to the gzip file to be extracted
            extract_path: path where the file will be extracted

        """
    CHUNK = 16 * 1024
    file_path = Path(file_path)
    extract_path = extract_path or file_path.with_suffix('')

    with gzip.open(file_path, 'rb') as fin, extract_path.open('wb') as fout:
        while True:
            block = fin.read(CHUNK)
            if not block:
                break
            fout.write(block)


def download_decompress(url: str, download_path: [Path, str], extract_paths=None):
    """Download and extract .tar.gz or .gz file to one or several target locations.
    The archive is deleted if extraction was successful.

    Args:
        url: URL for file downloading
        download_path: path to the directory where downloaded file will be stored
        until the end of extraction
        extract_paths: path or list of paths where contents of archive will be extracted
    """
    file_name = Path(urlparse(url).path).name
    download_path = Path(download_path)

    if extract_paths is None:
        extract_paths = [download_path]
    elif isinstance(extract_paths, list):
        extract_paths = [Path(path) for path in extract_paths]
    else:
        extract_paths = [Path(extract_paths)]

    cache_dir = os.getenv('DP_CACHE_DIR')
    extracted = False
    if cache_dir:
        cache_dir = Path(cache_dir)
        url_hash = md5(url.encode('utf8')).hexdigest()[:15]
        arch_file_path = cache_dir / url_hash
        extracted_path = cache_dir / (url_hash + '_extracted')
        extracted = extracted_path.exists()
        if not extracted and not arch_file_path.exists():
            simple_download(url, arch_file_path)
    else:
        arch_file_path = download_path / file_name
        simple_download(url, arch_file_path)
        extracted_path = extract_paths.pop()

    if not extracted:
        log.info('Extracting {} archive into {}'.format(arch_file_path, extracted_path))
        extracted_path.mkdir(parents=True, exist_ok=True)

        if file_name.endswith('.tar.gz'):
            untar(arch_file_path, extracted_path)
        elif file_name.endswith('.gz'):
            ungzip(arch_file_path, extracted_path / Path(file_name).with_suffix('').name)
        elif file_name.endswith('.zip'):
            with zipfile.ZipFile(arch_file_path, 'r') as zip_ref:
                zip_ref.extractall(extracted_path)
        else:
            raise RuntimeError(f'Trying to extract an unknown type of archive {file_name}')

        if not cache_dir:
            arch_file_path.unlink()

    for extract_path in extract_paths:
        for src in extracted_path.iterdir():
            dest = extract_path / src.name
            if src.is_dir():
                copytree(src, dest)
            else:
                extract_path.mkdir(parents=True, exist_ok=True)
                shutil.copy(str(src), str(dest))


def copytree(src: Path, dest: Path):
    dest.mkdir(parents=True, exist_ok=True)
    for f in src.iterdir():
        f_dest = dest / f.name
        if f.is_dir():
            copytree(f, f_dest)
        else:
            shutil.copy(str(f), str(f_dest))


def file_md5(fpath: Union[str, Path], chunk_size: int = 2**16) -> Optional[str]:
    fpath = Path(fpath)
    if not fpath.is_file():
        return None
    file_hash = md5()
    with fpath.open('rb') as f:
        for chunk in iter(lambda: f.read(chunk_size), b""):
            file_hash.update(chunk)
    return file_hash.hexdigest()


def load_vocab(vocab_path):
    vocab_path = Path(vocab_path)
    with vocab_path.open(encoding='utf8') as f:
        return f.read().split()


def mark_done(path):
    mark = Path(path) / _MARK_DONE
    mark.touch(exist_ok=True)


def is_done(path):
    mark = Path(path) / _MARK_DONE
    return mark.is_file()


def tokenize_reg(s):
    pattern = "[\w]+|[‑–—“”€№…’\"#$%&\'()+,-./:;<>?]"
    return re.findall(re.compile(pattern), s)


def get_dimensions(batch):
    """"""
    if len(batch) > 0 and isinstance(batch[0], Iterable) and not isinstance(batch, str):
        max_list = [get_dimensions(sample) for sample in batch]
        max_depth = max(len(m) for m in max_list)
        max_lens = np.zeros(max_depth, dtype=np.int32)
        for m in max_list:
            lm = len(m)
            max_lens[:lm] = np.maximum(max_lens[:lm], m)
        return [len(batch)] + list(max_lens)
    else:
        return [len(batch)]


def zero_pad(batch, zp_batch=None, dtype=np.float32, padding=0):
    if zp_batch is None:
        dims = get_dimensions(batch)
        zp_batch = np.ones(dims, dtype=dtype) * padding
    if zp_batch.ndim == 1:
        zp_batch[:len(batch)] = batch
    else:
        for b, zp in zip(batch, zp_batch):
            zero_pad(b, zp)
    return zp_batch


def is_str_batch(batch):
    while True:
        if isinstance(batch, Iterable):
            if isinstance(batch, str):
                return True
            elif isinstance(batch, np.ndarray):
                return batch.dtype.kind == 'U'
            else:
                if len(batch) > 0:
                    batch = batch[0]
                else:
                    return True
        else:
            return False


def flatten_str_batch(batch):
    if isinstance(batch, str):
        return [batch]
    else:
        return chain(*[flatten_str_batch(sample) for sample in batch])


def zero_pad_truncate(batch, max_len, pad='post', trunc='post', dtype=np.float32):
    batch_size = len(batch)
    if isinstance(batch[0][0], (int, np.int)):
        padded_batch = np.zeros([batch_size, max_len], dtype=np.int32)
        for n, utterance in enumerate(batch):
            if len(utterance) > max_len:
                if trunc == 'post':
                    padded_batch[n, :] = utterance[:max_len]
                elif trunc == 'pre':
                    padded_batch[n, :] = utterance[-max_len:]
            else:
                if pad == 'post':
                    padded_batch[n, :len(utterance)] = utterance
                elif pad == 'pre':
                    padded_batch[n, -len(utterance):] = utterance
    else:
        n_features = len(batch[0][0])
        padded_batch = np.zeros([batch_size, max_len, n_features], dtype=dtype)
        for n, utterance in enumerate(batch):
            if len(utterance) > max_len:
                if trunc == 'post':
                    for k, token_features in enumerate(utterance[:max_len]):
                        padded_batch[n, k] = token_features
                elif trunc == 'pre':
                    for k, token_features in enumerate(utterance[-max_len:]):
                        padded_batch[n, k] = token_features
            else:
                if pad == 'post':
                    for k, token_features in enumerate(utterance):
                        padded_batch[n, k] = token_features
                elif pad == 'pre':
                    for k, token_features in enumerate(utterance):
                        padded_batch[n, k + max_len - len(utterance)] = token_features
    return padded_batch


def zero_pad_char(batch, dtype=np.float32):
    if len(batch) == 1 and len(batch[0]) == 0:
        return np.array([], dtype=dtype)
    batch_size = len(batch)
    max_len = max(len(utterance) for utterance in batch)
    max_token_len = max(len(ch) for token in batch for ch in token)
    if isinstance(batch[0][0][0], (int, np.int)):
        padded_batch = np.zeros([batch_size, max_len, max_token_len], dtype=np.int32)
        for n, utterance in enumerate(batch):
            for k, token in enumerate(utterance):
                padded_batch[n, k, :len(token)] = token
    else:
        n_features = len(batch[0][0][0])
        padded_batch = np.zeros([batch_size, max_len, max_token_len, n_features], dtype=dtype)
        for n, utterance in enumerate(batch):
            for k, token in enumerate(utterance):
                for q, char_features in enumerate(token):
                    padded_batch[n, k, q] = char_features
    return padded_batch


def get_all_elems_from_json(search_json, search_key):
    result = []
    if isinstance(search_json, dict):
        for key in search_json:
            if key == search_key:
                result.append(search_json[key])
            else:
                result.extend(get_all_elems_from_json(search_json[key], search_key))
    elif isinstance(search_json, list):
        for item in search_json:
            result.extend(get_all_elems_from_json(item, search_key))

    return result


def check_nested_dict_keys(check_dict: dict, keys: list):
    if isinstance(keys, list) and len(keys) > 0:
        element = check_dict
        for key in keys:
            if isinstance(element, dict) and key in element.keys():
                element = element[key]
            else:
                return False
        return True
    else:
        return False


def jsonify_data(data):
    if isinstance(data, (list, tuple)):
        result = [jsonify_data(item) for item in data]
    elif isinstance(data, dict):
        result = {}
        for key in data.keys():
            result[key] = jsonify_data(data[key])
    elif isinstance(data, np.ndarray):
        result = data.tolist()
    elif isinstance(data, (np.int_, np.intc, np.intp, np.int8, np.int16, np.int32,
                           np.int64, np.uint8, np.uint16, np.uint32, np.uint64)):
        result = int(data)
    elif isinstance(data, (np.float_, np.float16, np.float32, np.float64)):
        result = float(data)
    else:
<<<<<<< HEAD
        result = input
    return result


def chunk_generator(items_list, chunk_size):
    for i in range(0, len(items_list), chunk_size):
        yield items_list[i:i + chunk_size]
=======
        result = data
    return result
>>>>>>> 9e76e12a
<|MERGE_RESOLUTION|>--- conflicted
+++ resolved
@@ -415,15 +415,10 @@
     elif isinstance(data, (np.float_, np.float16, np.float32, np.float64)):
         result = float(data)
     else:
-<<<<<<< HEAD
-        result = input
+        result = data
     return result
 
 
 def chunk_generator(items_list, chunk_size):
     for i in range(0, len(items_list), chunk_size):
-        yield items_list[i:i + chunk_size]
-=======
-        result = data
-    return result
->>>>>>> 9e76e12a
+        yield items_list[i:i + chunk_size]